--- conflicted
+++ resolved
@@ -15,10 +15,10 @@
 	consume,
 } from '@romejs/consume';
 import {
-  dedent,
-  naturalCompare,
-  toCamelCase,
-  toKebabCase,
+	dedent,
+	naturalCompare,
+	toCamelCase,
+	toKebabCase,
 } from '@romejs/string-utils';
 import {createUnknownFilePath} from '@romejs/path';
 import {Dict} from '@romejs/typescript-helpers';
@@ -81,7 +81,6 @@
 type SupportedAutocompleteShells = 'bash' | 'fish';
 
 export default class Parser<T> {
-<<<<<<< HEAD
 	constructor(reporter: Reporter, opts: ParserOptions<T>, rawArgs: Array<string>) {
 		this.reporter = reporter;
 		this.opts = opts;
@@ -372,6 +371,8 @@
 			}
 		}
 
+		// i could add a flag for dev-rome itself
+		// i could take the input command name from the flag
 		const generateAutocomplete: undefined | SupportedAutocompleteShells = consumer.get(
 			'generateAutocomplete',
 			{
@@ -594,6 +595,7 @@
 
 		// Execute all command defineFlags. Only one is usually ran when the arguments match the command name.
 		// But to generate autocomplete we want all the flags to be declared for all commands.
+
 		const flags = this.getFlagsConsumer();
 		for (const command of this.commands.values()) {
 			// capture() will cause diagnostics to be suppressed
@@ -601,780 +603,80 @@
 			await this.defineCommandFlags(command, consumer);
 		}
 
-		// this.declaredFlags contains flag information, ignore the keys as they will have command suffixes
-		// utilize `command` for the owned command and `name` for the actual flag name
-
-		// this.commands contains command information
-
-		// reporter.logAllNoMarkup to output to stdout
-		reporter;
+		const {programName} = this.opts;
 
 		switch (shell) {
-			case 'bash':
-				// TODO
+			case 'bash': {
+				reporter.logAllNoMarkup(this.genBashCompletions(programName));
 				break;
-
-			case 'fish':
-				// TODO
+			}
+			case 'fish': {
+				reporter.logAllNoMarkup(this.genFishCompletions(programName));
 				break;
-		}
-	}
-
-	async showHelp(command: undefined | AnyCommandOptions = this.ranCommand) {
-		if (command !== undefined) {
-			this.showFocusedCommandHelp(command);
-			return;
-		}
-
-		const {reporter} = this;
-		const {description, usage, examples, programName} = this.opts;
-
-		this.showUsageHelp(description, usage);
-		this.showGlobalFlags();
-
-		// Sort commands into their appropriate categories for output
-		const commandsByCategory: Map<undefined | string, Array<AnyCommandOptions>> = new Map();
-		const categoryNames: Set<string | undefined> = new Set();
-		for (const [name, command] of this.commands) {
-			if (name[0] === '_') {
-				continue;
-			}
-
-			const {category} = command;
-			let commandsForCategory = commandsByCategory.get(category);
-			if (commandsForCategory === undefined) {
-				commandsForCategory = [];
-				commandsByCategory.set(category, commandsForCategory);
-			}
-			commandsForCategory.push(command);
-			categoryNames.add(category);
-		}
-
-		reporter.section(
-			'Commands',
-			() => {
-				const sortedCategoryNames: Array<string | undefined> = Array.from(
-					categoryNames,
-				).sort();
-
-				// Always make sure categoryless commands are displayed first
-				if (sortedCategoryNames.includes(undefined)) {
-					sortedCategoryNames.splice(sortedCategoryNames.indexOf(undefined), 1);
-					sortedCategoryNames.unshift(undefined);
-				}
-
-				for (const category of sortedCategoryNames) {
-					const commands = commandsByCategory.get(category)!;
-
-					if (category !== undefined) {
-						reporter.logAll(`<emphasis>${category} Commands</emphasis>`);
-					}
-
-					// Sort by name
-					commands.sort((a, b) => a.name.localeCompare(b.name));
-
-					reporter.list(
-						commands.map((cmd) => {
-							return `<emphasis>${cmd.name}</emphasis> ${cmd.description === undefined
-								? ''
-								: cmd.description}`;
-						}),
+			}
+		}
+	}
+
+	genFishCompletions(prg: string): string {
+		let script = '';
+		const scriptPre = `complete -c ${prg}`;
+
+		// add rome
+		script += `${scriptPre} -f\n`;
+
+		// add command completions
+		for (let [subcmd, meta] of this.commands.entries()) {
+			script += `${scriptPre} -n '__fish_use_subcommand' -a '${subcmd}' -d '${meta.description}'\n`;
+		}
+
+		// add flag completions
+		for (let meta of this.declaredFlags.values()) {
+			const subcmdCond =
+				meta.command === undefined
+					? ''
+					: `-n '__fish_seen_subcommand_from ${meta.command}'`;
+			script += `${scriptPre} ${subcmdCond} -l '${meta.name}'\n`;
+		}
+
+		return script;
+	}
+
+	genBashCompletions(prg: string): string {
+		let romeCmds = '';
+		let commandFuncs = '';
+		let globalFlags = '';
+		let cmdFlagMap = new Map();
+
+		for (let subcmd of this.commands.keys()) {
+			romeCmds += `${subcmd} `;
+		}
+
+		for (let meta of this.declaredFlags.values()) {
+			if (meta.command === undefined) {
+				globalFlags += `--${meta.name} `;
+			} else {
+				if (cmdFlagMap.has(meta.command)) {
+					cmdFlagMap.set(
+						meta.command,
+						`${cmdFlagMap.get(meta.command)} --${meta.name}`,
 					);
-					reporter.br();
-				}
-
-				reporter.info('To view help for a specific command run');
-				reporter.command(`${programName} command_name --help`);
-			},
-		);
-
-		this.showHelpExamples(examples);
-	}
-
-	showHelpExamples(examples?: Examples, prefix?: string) {
-		const {programName} = this.opts;
-		const {reporter} = this;
-
-		if (examples === undefined || examples.length === 0) {
-			return;
-		}
-
-		reporter.section(
-			'Examples',
-			() => {
-				for (const {description, command} of examples) {
-					const commandParts = [];
-					if (programName !== undefined) {
-						commandParts.push(programName);
-					}
-					if (prefix !== undefined) {
-						commandParts.push(prefix);
-					}
-					commandParts.push(command);
-
-					const builtCommand = commandParts.join(' ');
-
-					reporter.br();
-					if (description !== undefined) {
-						reporter.logAll(description);
-					}
-					reporter.command(builtCommand);
-				}
-			},
-		);
-	}
-
-	commandRequired() {
-		if (this.ranCommand) {
-			return;
-		}
-
-		if (this.args.length === 0) {
-			this.reporter.error(
-				'No command specified. Run --help to see available commands.',
-			);
-		} else {
-			// TODO command name is not sanitized for markup
-			// TODO produce a diagnostic instead
-			this.reporter.error(
-				`Unknown command <emphasis>${this.args.join(' ')}</emphasis>. Run --help to see available commands.`,
-			);
-		}
-
-		process.exit(1);
-	}
-
-	addCommand(opts: AnyCommandOptions) {
-		if (this.currentCommand !== undefined) {
-			throw new Error("Nested commands aren't allowed");
-		}
-
-		this.commands.set(opts.name, opts);
-	}
-
-	async defineCommandFlags(
-		command: AnyCommandOptions,
-		consumer: Consumer,
-	): Promise<JSONObject> {
-		this.currentCommand = command.name;
-
-		let flags: JSONObject = {};
-		if (command.defineFlags !== undefined) {
-			flags = command.defineFlags(consumer);
-		}
-
-		this.currentCommand = undefined;
-
-		return flags;
-	}
-=======
-  constructor(
-    reporter: Reporter,
-    opts: ParserOptions<T>,
-    rawArgs: Array<string>,
-  ) {
-    this.reporter = reporter;
-    this.opts = opts;
-
-    this.shorthandFlags = new Set();
-    this.incorrectCaseFlags = new Set();
-    this.declaredFlags = new Map();
-    this.defaultFlags = new Map();
-    this.flags = new Map();
-    this.args = [];
-
-    // These are used to track where we should insert an argument for a boolean flag value
-    this.flagToArgIndex = new Map();
-    this.flagToArgOffset = 0;
-
-    this.consumeRawArgs(rawArgs);
-
-    this.commands = new Map();
-    this.ranCommand = undefined;
-    this.currentCommand = undefined;
-  }
-
-  reporter: Reporter;
-  opts: ParserOptions<T>;
-  incorrectCaseFlags: Set<string>;
-  shorthandFlags: Set<string>;
-  flags: Map<string, FlagValue>;
-  defaultFlags: Map<string, unknown>;
-  declaredFlags: Map<string, ArgDeclaration>;
-  flagToArgIndex: Map<string, number>;
-  flagToArgOffset: number;
-  currentCommand: undefined | string;
-  ranCommand: undefined | AnyCommandOptions;
-  commands: Map<string, AnyCommandOptions>;
-  args: Array<string>;
-
-  looksLikeFlag(flag: undefined | string): boolean {
-    return flag?.[0] === '-';
-  }
-
-  toCamelCase(name: string): string {
-    const camelName = toCamelCase(name);
-
-    // Don't allow passing in straight camelcased names
-    if (toKebabCase(name) !== name) {
-      this.incorrectCaseFlags.add(name);
-    }
-
-    return camelName;
-  }
-
-  setFlag(key: string, value: string | boolean) {
-    let newValue: FlagValue = value;
-    const existing = this.flags.get(key);
-    if (existing !== undefined) {
-      if (Array.isArray(existing)) {
-        newValue = [...existing, value];
-      } else {
-        newValue = [existing, value];
-      }
-    }
-    this.flags.set(key, newValue);
-  }
-
-  consumeRawArgs(rawArgs: Array<string>) {
-    while (rawArgs.length > 0) {
-      const arg: string = String(rawArgs.shift());
-
-      if (arg === '--') {
-        // We consider a -- by itself to halt parsing of args, the rest of the remaining args are added to _
-        this.args = this.args.concat(rawArgs);
-        break;
-      } else if (arg[0] === '-') {
-        // Clean the argument by stripping off the dashes
-        const name = arg[1] === '-' ? arg.slice(2) : arg.slice(1);
-
-        // Flags beginning with no- are always false
-        if (name.startsWith('no-')) {
-          const camelName = this.toCamelCase(name.slice(3));
-          this.setFlag(camelName, false);
-          continue;
-        }
-
-        // Allow for arguments to be passed as --foo=bar
-        const equalsIndex = name.indexOf('=');
-        if (equalsIndex !== -1) {
-          const cleanName = this.toCamelCase(name.slice(0, equalsIndex));
-          const value = name.slice(equalsIndex + 1);
-          this.setFlag(cleanName, value);
-          continue;
-        }
-
-        const camelName = this.toCamelCase(name);
-
-        // If the next argument is a flag or we're at the end of the args then just set it to `true`
-        if (rawArgs.length === 0 || this.looksLikeFlag(rawArgs[0])) {
-          this.setFlag(camelName, true);
-        } else {
-          // Otherwise, take that value
-          this.setFlag(camelName, String(rawArgs.shift()));
-        }
-
-        this.flagToArgIndex.set(camelName, this.args.length);
-
-        if (arg[0] === '-' && arg[1] !== '-') {
-          this.shorthandFlags.add(camelName);
-        }
-      } else {
-        // Not a flag and hasn't been consumed already by a previous arg so it must be a file
-        this.args.push(arg);
-      }
-    }
-  }
-
-  getFlagsConsumer(): Consumer {
-    const defaultFlags: Dict<FlagValue> = {};
-
-    const flags: Dict<FlagValue> = {};
-    for (const [key, value] of this.flags) {
-      flags[toCamelCase(key)] = value;
-    }
-
-    return consume({
-      filePath: createUnknownFilePath('argv'),
-      value: flags,
-      onDefinition: (def, valueConsumer) => {
-        const key = def.objectPath.join('.');
-
-        // Detect root object
-        if (key === '') {
-          return;
-        }
-
-        const value = flags[key];
-
-        // Allow omitting a string flag value
-        if (def.type === 'string' && value === true) {
-          valueConsumer.setValue('');
-        }
-
-        this.declareArgument({
-          name: key,
-          command: this.currentCommand,
-          definition: def,
-        });
-        defaultFlags[key] = (def.default as FlagValue);
-
-        // We've parsed arguments like `--foo bar` as `{foo: 'bar}`
-        // However, --foo may be a boolean flag, so `bar` needs to be correctly added to args
-        if (
-          def.type === 'boolean' &&
-          value !== true &&
-          value !== false &&
-          value !== undefined
-        ) {
-          const argIndex = this.flagToArgIndex.get(key);
-          if (argIndex === undefined) {
-            throw new Error('No arg index. Should always exist.');
-          }
-
-          // Insert the argument at the correct place
-          this.args.splice(argIndex + this.flagToArgOffset, 0, String(value));
-
-          // Increase offset to correct subsequent insertions
-          this.flagToArgOffset++;
-
-          //
-          valueConsumer.setValue(true);
-        }
-      },
-      context: {
-        category: 'flags/invalid',
-        normalizeKey: (key) => {
-          return this.incorrectCaseFlags.has(key) ? key : toKebabCase(key);
-        },
-        getOriginalValue: (keys: ConsumePath) => {
-          return flags[keys[0]];
-        },
-        getDiagnosticPointer: (
-          keys: ConsumePath,
-          target: ConsumeSourceLocationRequestTarget,
-        ) => {
-          const {programName} = this.opts;
-
-          return serializeCLIFlags(
-            {
-              programName,
-              commandName: this.currentCommand,
-              args: this.args,
-              defaultFlags,
-              flags,
-              incorrectCaseFlags: this.incorrectCaseFlags,
-              shorthandFlags: this.shorthandFlags,
-            },
-            {
-              type: 'flag',
-              key: String(keys[0]),
-              target,
-            },
-          );
-        },
-      },
-    });
-  }
-
-  hasArg(name: string): boolean {
-    return this.flags.has(name) && this.flags.get(name) !== undefined;
-  }
-
-  declareArgument(decl: ArgDeclaration) {
-    // Commands may have colliding flags, this is only a problem in help mode, so make it unique
-    const key =
-      decl.command === undefined ? decl.name : `${decl.command}.${decl.name}`;
-
-    // Ensure it hasn't been declared more than once
-    if (this.declaredFlags.has(key)) {
-      throw new Error(`Already declared argument ${key}`);
-    }
-
-    // Declare argument
-    this.declaredFlags.set(key, decl);
-    this.defaultFlags.set(key, decl.definition.default);
-  }
-
-  getInterface(): ParserInterface<T> {
-    return new ParserInterface(this);
-  }
-
-  async maybeDefineCommandFlags(
-    command: AnyCommandOptions,
-    consumer: Consumer,
-  ): Promise<undefined | JSONObject> {
-    // A command name could be made of multiple strings
-    const commandParts = splitCommandName(command.name);
-    for (let i = 0; i < commandParts.length; i++) {
-      if (commandParts[i] !== this.args[i]) {
-        return;
-      }
-    }
-
-    // Remove command name from arguments
-    this.args = this.args.slice(commandParts.length);
-    return await this.defineCommandFlags(command, consumer);
-  }
-
-  checkBadFlags(consumer: Consumer, definedCommand: undefined | DefinedCommand) {
-    // Ignore flags from command and root parser options
-    const ignoreFlags: Array<string> = [
-      ...((definedCommand !== undefined && definedCommand.command.ignoreFlags) || []),
-      ...(this.opts.ignoreFlags || []),
-    ];
-    for (const key of ignoreFlags) {
-      this.shorthandFlags.delete(key);
-      this.incorrectCaseFlags.delete(key);
-      consumer.markUsedProperty(key);
-    }
-
-    for (const shorthandName of this.shorthandFlags) {
-      consumer.get(shorthandName).unexpected(
-        descriptions.FLAGS.UNSUPPORTED_SHORTHANDS,
-      );
-    }
-
-    for (const incorrectName of this.incorrectCaseFlags) {
-      consumer.get(incorrectName).unexpected(
-        descriptions.FLAGS.INCORRECT_CASED_FLAG(incorrectName),
-      );
-    }
-
-    consumer.enforceUsedProperties('flag', false);
-  }
-
-  async init(): Promise<T> {
-    const consumer = this.getFlagsConsumer();
-
-    // Show help for --version
-    const version = this.opts.version;
-    if (version !== undefined) {
-      const shouldDisplayVersion = consumer.get(
-        'version',
-        {
-          description: 'Show the version',
-        },
-      ).asBoolean(false);
-      if (shouldDisplayVersion) {
-        this.reporter.logAll(version);
-        process.exit(0);
-      }
-    }
-
-    // i could add a flag for dev-rome itself
-    // i could take the input command name from the flag
-    const generateAutocomplete: undefined | SupportedAutocompleteShells = consumer.get(
-      'generateAutocomplete',
-      {
-        description: 'Generate a shell autocomplete',
-        inputName: 'shell',
-      },
-    ).asStringSetOrVoid(['fish', 'bash']);
-    if (generateAutocomplete !== undefined) {
-      await this.generateAutocomplete(generateAutocomplete);
-      process.exit(0);
-    }
-
-    // Show help for --help
-    const shouldShowHelp = consumer.get(
-      'help',
-      {
-        description: 'Show this help screen',
-      },
-    ).asBoolean(false);
-
-    let definedCommand: undefined | DefinedCommand;
-
-    const rootFlags = await consumer.bufferDiagnostics(async (consumer) => {
-      const rootFlags = this.opts.defineFlags(consumer);
-
-      for (const [key, command] of this.commands) {
-        const definedFlags = await this.maybeDefineCommandFlags(
-          command,
-          consumer,
-        );
-        if (definedFlags !== undefined) {
-          this.currentCommand = key;
-          definedCommand = {flags: definedFlags, command};
-          break;
-        }
-      }
-
-      if (!shouldShowHelp) {
-        this.checkBadFlags(consumer, definedCommand);
-      }
-
-      this.currentCommand = undefined;
-
-      return rootFlags;
-    });
-
-    // Show help for --help
-    if (shouldShowHelp) {
-      await this.showHelp(
-        definedCommand === undefined ? undefined : definedCommand.command,
-      );
-      process.exit(1);
-    }
-
-    if (definedCommand !== undefined) {
-      this.ranCommand = definedCommand.command;
-      await definedCommand.command.callback(definedCommand.flags);
-    }
-
-    return rootFlags;
-  }
-
-  buildOptionsHelp(keys: Array<string>): Array<Array<ReporterTableField>> {
-    const optionOutput: Array<{
-      argName: string;
-      arg: string;
-      description: string;
-    }> = [];
-    let argColumnLength: number = 0;
-
-    // Build up options, we need to do this to line up the columns correctly
-    for (const key of keys) {
-      const decl = this.declaredFlags.get(key)!;
-
-      const {definition: def} = decl;
-      const {metadata} = def;
-      let argName = decl.name;
-      let argCol = toKebabCase(decl.name);
-
-      // For booleans that default to `true`, show the --no- version as that'll be what users should use
-      if (def.type === 'boolean' && def.default === true) {
-        argCol = `--no-${argCol}`;
-        argName = `no-${argName}`;
-      } else {
-        argCol = `--${argCol}`;
-      }
-
-      // Add input specifier unless a boolean
-      if (def.type !== 'boolean') {
-        let {inputName} = metadata;
-
-        if (inputName === undefined) {
-          if (def.type === 'number') {
-            inputName = 'num';
-          } else {
-            inputName = 'input';
-          }
-        }
-
-        argCol += ` <${inputName}>`;
-      }
-
-      // Set arg col length if we'll be longer
-      if (argColumnLength < argCol.length) {
-        argColumnLength = argCol.length;
-      }
-
-      let descCol: string =
-        metadata.description === undefined
-          ? 'no description found'
-          : metadata.description;
-
-      const {default: defaultValue} = def;
-      if (defaultValue !== undefined && isDisplayableHelpValue(defaultValue)) {
-        descCol += ` (default: ${JSON.stringify(defaultValue)})`;
-      }
-
-      if (def.type === 'string' && def.allowedValues !== undefined) {
-        const displayAllowedValues = def.allowedValues.filter((item) =>
-          isDisplayableHelpValue(item)
-        );
-        if (displayAllowedValues !== undefined) {
-          descCol += ` (values: ${displayAllowedValues.join('|')})`;
-        }
-      }
-
-      optionOutput.push({
-        argName,
-        arg: markup`<color fg="brightBlack">${argCol}</color>`,
-        description: descCol,
-      });
-    }
-
-    // Sort options by argument name
-    optionOutput.sort((a, b) => naturalCompare(a.argName, b.argName));
-
-    // Build table rows
-    return optionOutput.map((opt) => [
-      {align: 'right', value: opt.arg},
-      opt.description,
-    ]);
-  }
-
-  showUsageHelp(
-    description?: string,
-    usage: string = '[flags]',
-    prefix?: string,
-  ) {
-    const {reporter} = this;
-    const {programName} = this.opts;
-
-    reporter.section(
-      `Usage`,
-      () => {
-        if (description !== undefined) {
-          reporter.logAll(description);
-          reporter.br(true);
-        }
-
-        const commandParts = [programName];
-        if (prefix !== undefined) {
-          commandParts.push(prefix);
-        }
-        commandParts.push(usage);
-
-        const command = commandParts.join(' ');
-        reporter.command(command);
-      },
-    );
-  }
-
-  showFocusedCommandHelp(command: AnyCommandOptions) {
-    const {reporter} = this;
-    const {name, usage, description, examples} = command;
-
-    reporter.br(true);
-    this.showUsageHelp(description, usage, name);
-    this.showHelpExamples(examples, name);
-
-    // Find arguments that belong to this command
-    const argKeys = [];
-    for (const [key, decl] of this.declaredFlags) {
-      if (decl.command === name) {
-        argKeys.push(key);
-      }
-    }
-
-    const optRows = this.buildOptionsHelp(argKeys);
-    if (optRows.length > 0) {
-      reporter.section(
-        'Command Flags',
-        () => {
-          reporter.table([], optRows);
-        },
-      );
-    }
-
-    reporter.section(
-      'Global Flags',
-      () => {
-        reporter.info('To view global flags run');
-        reporter.command('rome --help');
-      },
-    );
-  }
-
-  showGlobalFlags() {
-    const {reporter} = this;
-    reporter.section(
-      'Global Flags',
-      () => {
-        // Show options not attached to any commands
-        const lonerArgKeys = [];
-        for (const [key, decl] of this.declaredFlags) {
-          if (decl.command === undefined) {
-            lonerArgKeys.push(key);
-          }
-        }
-
-        reporter.table([], this.buildOptionsHelp(lonerArgKeys));
-      },
-    );
-  }
-
-  async generateAutocomplete(shell: SupportedAutocompleteShells) {
-    const {reporter} = this;
-
-    // Execute all command defineFlags. Only one is usually ran when the arguments match the command name.
-    // But to generate autocomplete we want all the flags to be declared for all commands.
-
-    const flags = this.getFlagsConsumer();
-    for (const command of this.commands.values()) {
-      // capture() will cause diagnostics to be suppressed
-      const {consumer} = flags.capture();
-      await this.defineCommandFlags(command, consumer);
-    }
-    
-    const { programName } = this.opts;
-
-    switch (shell) {
-      case 'bash': {
-        reporter.logAllNoMarkup(this.genBashCompletions(programName));
-        break;
-      }
-      case 'fish': {
-        reporter.logAllNoMarkup(this.genFishCompletions(programName));
-        break;
-      }
-    }
-  }
-
-  genFishCompletions(prg: string): string {
-    let script = '';
-    const scriptPre = `complete -c ${prg}`;
-
-    // add rome
-    script += `${scriptPre} -f\n`;
-
-    // add command completions
-    for (let [subcmd, meta] of this.commands.entries()) {
-      script += `${scriptPre} -n '__fish_use_subcommand' -a '${subcmd}' -d '${meta.description}'\n`;
-    }
-
-    // add flag completions
-    for (let meta of this.declaredFlags.values()) {
-      const subcmdCond =
-        meta.command === undefined
-          ? ''
-          : `-n '__fish_seen_subcommand_from ${meta.command}'`;
-      script += `${scriptPre} ${subcmdCond} -l '${meta.name}'\n`;
-    }
-
-    return script;
-  }
-
-  genBashCompletions(prg: string): string {
-    let romeCmds = '';
-    let commandFuncs = '';
-    let globalFlags = '';
-    let cmdFlagMap = new Map();
-
-    for (let subcmd of this.commands.keys()) {
-      romeCmds += `${subcmd} `;
-    }
-
-    for (let meta of this.declaredFlags.values()) {
-      if (meta.command === undefined) {
-        globalFlags += `--${meta.name} `;
-      } else {
-        if (cmdFlagMap.has(meta.command)) {
-          cmdFlagMap.set(
-            meta.command,
-            `${cmdFlagMap.get(meta.command)} --${meta.name}`,
-          );
-        } else {
-          cmdFlagMap.set(meta.command, `--${meta.name}`);
-        }
-      }
-    }
-
-    for (let [cmd, flags] of cmdFlagMap.entries()) {
-      commandFuncs += `
+				} else {
+					cmdFlagMap.set(meta.command, `--${meta.name}`);
+				}
+			}
+		}
+
+		for (let [cmd, flags] of cmdFlagMap.entries()) {
+			commandFuncs += `
       __${prg}_${cmd}()
       {
         cmds="";
         local_flags="${flags}"
       }
       `;
-    }
-
-    let romeFunc = `
+		}
+
+		let romeFunc = `
       __${prg}()
       {
           cmds="${romeCmds}"
@@ -1382,7 +684,7 @@
       }
     `;
 
-    let mainScript = `
+		let mainScript = `
       #!/usr/bin/env bash
       global_flags="${globalFlags}"
 
@@ -1427,163 +729,161 @@
       }
     `;
 
-    return dedent`
+		return dedent`
       ${mainScript}
       ${commandFuncs}
       ${romeFunc}
       complete -F __${prg}_gen_completions ${prg}
     `;
-  }
-
-  async showHelp(command: undefined | AnyCommandOptions = this.ranCommand) {
-    if (command !== undefined) {
-      this.showFocusedCommandHelp(command);
-      return;
-    }
-
-    const {reporter} = this;
-    const {description, usage, examples, programName} = this.opts;
-
-    this.showUsageHelp(description, usage);
-    this.showGlobalFlags();
-
-    // Sort commands into their appropriate categories for output
-    const commandsByCategory: Map<undefined | string, Array<AnyCommandOptions>> = new Map();
-    const categoryNames: Set<string | undefined> = new Set();
-    for (const [name, command] of this.commands) {
-      if (name[0] === '_') {
-        continue;
-      }
-
-      const {category} = command;
-      let commandsForCategory = commandsByCategory.get(category);
-      if (commandsForCategory === undefined) {
-        commandsForCategory = [];
-        commandsByCategory.set(category, commandsForCategory);
-      }
-      commandsForCategory.push(command);
-      categoryNames.add(category);
-    }
-
-    reporter.section(
-      'Commands',
-      () => {
-        const sortedCategoryNames: Array<string | undefined> = Array.from(
-          categoryNames,
-        ).sort();
-
-        // Always make sure categoryless commands are displayed first
-        if (sortedCategoryNames.includes(undefined)) {
-          sortedCategoryNames.splice(sortedCategoryNames.indexOf(undefined), 1);
-          sortedCategoryNames.unshift(undefined);
-        }
-
-        for (const category of sortedCategoryNames) {
-          const commands = commandsByCategory.get(category)!;
-
-          if (category !== undefined) {
-            reporter.logAll(`<emphasis>${category} Commands</emphasis>`);
-          }
-
-          // Sort by name
-          commands.sort((a, b) => a.name.localeCompare(b.name));
-
-          reporter.list(
-            commands.map((cmd) => {
-              return `<emphasis>${cmd.name}</emphasis> ${cmd.description ===
-              undefined
-                ? ''
-                : cmd.description}`;
-            }),
-          );
-          reporter.br();
-        }
-
-        reporter.info('To view help for a specific command run');
-        reporter.command(`${programName} command_name --help`);
-      },
-    );
-
-    this.showHelpExamples(examples);
-  }
-
-  showHelpExamples(examples?: Examples, prefix?: string) {
-    const {programName} = this.opts;
-    const {reporter} = this;
-
-    if (examples === undefined || examples.length === 0) {
-      return;
-    }
-
-    reporter.section(
-      'Examples',
-      () => {
-        for (const {description, command} of examples) {
-          const commandParts = [];
-          if (programName !== undefined) {
-            commandParts.push(programName);
-          }
-          if (prefix !== undefined) {
-            commandParts.push(prefix);
-          }
-          commandParts.push(command);
-
-          const builtCommand = commandParts.join(' ');
-
-          reporter.br();
-          if (description !== undefined) {
-            reporter.logAll(description);
-          }
-          reporter.command(builtCommand);
-        }
-      },
-    );
-  }
-
-  commandRequired() {
-    if (this.ranCommand) {
-      return;
-    }
-
-    if (this.args.length === 0) {
-      this.reporter.error(
-        'No command specified. Run --help to see available commands.',
-      );
-    } else {
-      // TODO command name is not sanitized for markup
-      // TODO produce a diagnostic instead
-      this.reporter.error(
-        `Unknown command <emphasis>${this.args.join(' ')}</emphasis>. Run --help to see available commands.`,
-      );
-    }
-
-    process.exit(1);
-  }
-
-  addCommand(opts: AnyCommandOptions) {
-    if (this.currentCommand !== undefined) {
-      throw new Error("Nested commands aren't allowed");
-    }
-
-    this.commands.set(opts.name, opts);
-  }
-
-  async defineCommandFlags(
-    command: AnyCommandOptions,
-    consumer: Consumer,
-  ): Promise<JSONObject> {
-    this.currentCommand = command.name;
-
-    let flags: JSONObject = {};
-    if (command.defineFlags !== undefined) {
-      flags = command.defineFlags(consumer);
-    }
-
-    this.currentCommand = undefined;
-
-    return flags;
-  }
->>>>>>> 4c27ab2d
+	}
+
+	async showHelp(command: undefined | AnyCommandOptions = this.ranCommand) {
+		if (command !== undefined) {
+			this.showFocusedCommandHelp(command);
+			return;
+		}
+
+		const {reporter} = this;
+		const {description, usage, examples, programName} = this.opts;
+
+		this.showUsageHelp(description, usage);
+		this.showGlobalFlags();
+
+		// Sort commands into their appropriate categories for output
+		const commandsByCategory: Map<undefined | string, Array<AnyCommandOptions>> = new Map();
+		const categoryNames: Set<string | undefined> = new Set();
+		for (const [name, command] of this.commands) {
+			if (name[0] === '_') {
+				continue;
+			}
+
+			const {category} = command;
+			let commandsForCategory = commandsByCategory.get(category);
+			if (commandsForCategory === undefined) {
+				commandsForCategory = [];
+				commandsByCategory.set(category, commandsForCategory);
+			}
+			commandsForCategory.push(command);
+			categoryNames.add(category);
+		}
+
+		reporter.section(
+			'Commands',
+			() => {
+				const sortedCategoryNames: Array<string | undefined> = Array.from(
+					categoryNames,
+				).sort();
+
+				// Always make sure categoryless commands are displayed first
+				if (sortedCategoryNames.includes(undefined)) {
+					sortedCategoryNames.splice(sortedCategoryNames.indexOf(undefined), 1);
+					sortedCategoryNames.unshift(undefined);
+				}
+
+				for (const category of sortedCategoryNames) {
+					const commands = commandsByCategory.get(category)!;
+
+					if (category !== undefined) {
+						reporter.logAll(`<emphasis>${category} Commands</emphasis>`);
+					}
+
+					// Sort by name
+					commands.sort((a, b) => a.name.localeCompare(b.name));
+
+					reporter.list(
+						commands.map((cmd) => {
+							return `<emphasis>${cmd.name}</emphasis> ${cmd.description === undefined
+								? ''
+								: cmd.description}`;
+						}),
+					);
+					reporter.br();
+				}
+
+				reporter.info('To view help for a specific command run');
+				reporter.command(`${programName} command_name --help`);
+			},
+		);
+
+		this.showHelpExamples(examples);
+	}
+
+	showHelpExamples(examples?: Examples, prefix?: string) {
+		const {programName} = this.opts;
+		const {reporter} = this;
+
+		if (examples === undefined || examples.length === 0) {
+			return;
+		}
+
+		reporter.section(
+			'Examples',
+			() => {
+				for (const {description, command} of examples) {
+					const commandParts = [];
+					if (programName !== undefined) {
+						commandParts.push(programName);
+					}
+					if (prefix !== undefined) {
+						commandParts.push(prefix);
+					}
+					commandParts.push(command);
+
+					const builtCommand = commandParts.join(' ');
+
+					reporter.br();
+					if (description !== undefined) {
+						reporter.logAll(description);
+					}
+					reporter.command(builtCommand);
+				}
+			},
+		);
+	}
+
+	commandRequired() {
+		if (this.ranCommand) {
+			return;
+		}
+
+		if (this.args.length === 0) {
+			this.reporter.error(
+				'No command specified. Run --help to see available commands.',
+			);
+		} else {
+			// TODO command name is not sanitized for markup
+			// TODO produce a diagnostic instead
+			this.reporter.error(
+				`Unknown command <emphasis>${this.args.join(' ')}</emphasis>. Run --help to see available commands.`,
+			);
+		}
+
+		process.exit(1);
+	}
+
+	addCommand(opts: AnyCommandOptions) {
+		if (this.currentCommand !== undefined) {
+			throw new Error("Nested commands aren't allowed");
+		}
+
+		this.commands.set(opts.name, opts);
+	}
+
+	async defineCommandFlags(
+		command: AnyCommandOptions,
+		consumer: Consumer,
+	): Promise<JSONObject> {
+		this.currentCommand = command.name;
+
+		let flags: JSONObject = {};
+		if (command.defineFlags !== undefined) {
+			flags = command.defineFlags(consumer);
+		}
+
+		this.currentCommand = undefined;
+
+		return flags;
+	}
 }
 
 export class ParserInterface<T> {
